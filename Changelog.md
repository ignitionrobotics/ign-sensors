## Ignition Sensors

### Ignition Sensors 2.X.X (201X-XX-XX)

<<<<<<< HEAD
1. Add magnetometer
    * [Pull request 47](https://bitbucket.org/ignitionrobotics/ign-sensors/pull-request/47)
=======
1. Add IMU
    * [Pull request 44](https://bitbucket.org/ignitionrobotics/ign-sensors/pull-request/44)
>>>>>>> 62c0cc0b


### Ignition Sensors 1.0.0 (2019-03-01)<|MERGE_RESOLUTION|>--- conflicted
+++ resolved
@@ -2,13 +2,11 @@
 
 ### Ignition Sensors 2.X.X (201X-XX-XX)
 
-<<<<<<< HEAD
 1. Add magnetometer
     * [Pull request 47](https://bitbucket.org/ignitionrobotics/ign-sensors/pull-request/47)
-=======
+
 1. Add IMU
     * [Pull request 44](https://bitbucket.org/ignitionrobotics/ign-sensors/pull-request/44)
->>>>>>> 62c0cc0b
 
 
 ### Ignition Sensors 1.0.0 (2019-03-01)