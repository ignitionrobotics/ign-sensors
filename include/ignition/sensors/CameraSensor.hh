--- conflicted
+++ resolved
@@ -54,13 +54,10 @@
       /// \return true if the update was successfull
       public: virtual bool Update(const common::Time &_now) override;
 
-<<<<<<< HEAD
       /// \brief Initialize values in the sensor
       /// \return True on success
       public: virtual bool Init() override;
 
-=======
->>>>>>> 5e59c953
       /// \brief Load the sensor with SDF parameters.
       /// \param[in] _sdf SDF Sensor parameters.
       /// \return true if loading was successful
