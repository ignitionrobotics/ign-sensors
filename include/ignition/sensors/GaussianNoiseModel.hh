--- conflicted
+++ resolved
@@ -20,16 +20,10 @@
 
 #include <sdf/sdf.hh>
 
-<<<<<<< HEAD
-#include <ignition/sensors/config.hh>
-#include <ignition/sensors/Noise.hh>
-#include <ignition/sensors/Export.hh>
-=======
 #include "ignition/sensors/config.hh"
 #include "ignition/sensors/Export.hh"
 #include "ignition/sensors/Noise.hh"
 #include "ignition/rendering/Camera.hh"
->>>>>>> 62628591
 
 namespace ignition
 {
@@ -77,9 +71,6 @@
       /// \brief Private data pointer.
       private: GaussianNoiseModelPrivate *dataPtr = nullptr;
     };
-<<<<<<< HEAD
-    }
-=======
 
     /** \class ImageGaussianNoiseModel GaussianNoiseModel.hh \
     ignition/sensors/GaussianNoiseModel.hh
@@ -106,9 +97,7 @@
       /// \brief Private data pointer.
       private: ImageGaussianNoiseModelPrivate *dataPtr = nullptr;
     };
-    /// \}
   }
->>>>>>> 62628591
   }
 }
 
