--- conflicted
+++ resolved
@@ -23,25 +23,14 @@
 
 #include <sdf/sdf.hh>
 
-<<<<<<< HEAD
-#include <ignition/common/Console.hh>
-=======
-#include <ignition/common/PluginMacros.hh>
->>>>>>> 18ade4e3
 #include <ignition/common/Time.hh>
 
 #include <ignition/math/Angle.hh>
 
 #include <ignition/msgs.hh>
 
-<<<<<<< HEAD
-#include <ignition/sensors/config.hh>
-#include <ignition/sensors/Export.hh>
-
-=======
 #include "ignition/sensors/config.hh"
 #include "ignition/sensors/Export.hh"
->>>>>>> 18ade4e3
 #include "ignition/sensors/logical_camera/Export.hh"
 #include "ignition/sensors/Sensor.hh"
 #include "ignition/sensors/SensorPlugin.hh"
@@ -62,11 +51,7 @@
     /// within the sensor's frustum and publishes information about the models
     /// on the sensor's topic.
     class IGNITION_SENSORS_LOGICAL_CAMERA_VISIBLE LogicalCameraSensor
-<<<<<<< HEAD
-        : public Sensor
-=======
       : public Sensor
->>>>>>> 18ade4e3
     {
       /// \brief constructor
       public: LogicalCameraSensor();
