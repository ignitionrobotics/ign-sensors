/*
 * Copyright (C) 2017 Open Source Robotics Foundation
 *
 * Licensed under the Apache License, Version 2.0 (the "License");
 * you may not use this file except in compliance with the License.
 * You may obtain a copy of the License at
 *
 *     http://www.apache.org/licenses/LICENSE-2.0
 *
 * Unless required by applicable law or agreed to in writing, software
 * distributed under the License is distributed on an "AS IS" BASIS,
 * WITHOUT WARRANTIES OR CONDITIONS OF ANY KIND, either express or implied.
 * See the License for the specific language governing permissions and
 * limitations under the License.
 *
*/
<<<<<<< HEAD

=======
>>>>>>> 19a7c9bf
#ifndef TEST_INTEGRATION_TRANSPORTTESTTOOLS_HH_
#define TEST_INTEGRATION_TRANSPORTTESTTOOLS_HH_

#include <condition_variable>
#include <functional>
#include <mutex>
#include <string>

#include <ignition/transport.hh>

/// \brief class which simplifies waiting for a message to be received
template <typename M>
class WaitForMessageTestHelper
{
  /// \brief Constructor
  /// \param[in] _topic name of topic to listen to
  public: explicit WaitForMessageTestHelper(const std::string &_topic)
  {
    if (this->node.Subscribe(_topic, &WaitForMessageTestHelper<M>::OnMessage,
          this))
      this->subscriptionCreated = true;
    else
      this->diagnostics = "Failed to create subscription to " + _topic;
  }

  protected: void OnMessage(const M &/*_msg*/)
  {
    std::lock_guard<std::mutex> lock(this->mtx);
    // Set condition variable
    this->gotMessage = true;
    this->conditionVariable.notify_all();
  }

  /// \brief waits forever for a message to be received
  /// \return true if a message was received
  /// \remarks Set CTest timeout property for control over time
  public: bool WaitForMessage()
  {
    std::unique_lock<std::mutex> lock(this->mtx);
    if (this->subscriptionCreated)
    {
      this->conditionVariable.wait(lock, [this]{return this->gotMessage;});
    }
    bool success = this->gotMessage;
    this->gotMessage = false;
    return success;
  }

  /// \brief Node to subscribe to topics
  public: ignition::transport::Node node;

  /// \brief True if subscription was created
  public: bool subscriptionCreated = false;

  /// \brief True if a message has been received
  public: bool gotMessage = false;

  /// \brief a mutex used for the condition variable
  public: std::mutex mtx;

  /// \brief variable used to notivy waiting thread
  public: std::condition_variable conditionVariable;

  /// \brief a string containing diagnostics if a problem happens
  public: std::string diagnostics;

  /// \brief output diagnostics
  friend std::ostream & operator<<(std::ostream &_os,
      const WaitForMessageTestHelper<M>& _helper)
  {
    return _os << _helper.diagnostics;
  }
};


#endif<|MERGE_RESOLUTION|>--- conflicted
+++ resolved
@@ -14,10 +14,6 @@
  * limitations under the License.
  *
 */
-<<<<<<< HEAD
-
-=======
->>>>>>> 19a7c9bf
 #ifndef TEST_INTEGRATION_TRANSPORTTESTTOOLS_HH_
 #define TEST_INTEGRATION_TRANSPORTTESTTOOLS_HH_
 
