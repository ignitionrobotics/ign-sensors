/*
 * Copyright (C) 2019 Open Source Robotics Foundation
 *
 * Licensed under the Apache License, Version 2.0 (the "License");
 * you may not use this file except in compliance with the License.
 * You may obtain a copy of the License at
 *
 *     http://www.apache.org/licenses/LICENSE-2.0
 *
 * Unless required by applicable law or agreed to in writing, software
 * distributed under the License is distributed on an "AS IS" BASIS,
 * WITHOUT WARRANTIES OR CONDITIONS OF ANY KIND, either express or implied.
 * See the License for the specific language governing permissions and
 * limitations under the License.
 *
*/

#include <ignition/msgs/image.pb.h>
#include <ignition/msgs/pointcloud_packed.pb.h>

#include <ignition/common/Image.hh>
#include <ignition/common/Profiler.hh>
#include <ignition/math/Helpers.hh>

#include <ignition/rendering/Camera.hh>
#include <ignition/rendering/DepthCamera.hh>

#include <sdf/Sensor.hh>

#include "ignition/sensors/RgbdCameraSensor.hh"
#include "ignition/sensors/SensorFactory.hh"

#include "DepthImage2Points.hh"

/// \brief Private data for RgbdCameraSensor
class ignition::sensors::RgbdCameraSensorPrivate
{
  /// \brief Depth data callback used to get the data from the sensor
  /// \param[in] _scan pointer to the data from the sensor
  /// \param[in] _width width of the depth image
  /// \param[in] _height height of the depth image
  /// \param[in] _channel bytes used for the depth data
  /// \param[in] _format string with the format
  public: void OnNewDepthFrame(const float *_scan,
                    unsigned int _width, unsigned int _height,
                    unsigned int /*_channels*/,
                    const std::string &_format);

  /// \brief node to create publisher
  public: transport::Node node;

  /// \brief publisher to publish images
  public: transport::Node::Publisher imagePub;

  /// \brief publisher to publish depth images
  public: transport::Node::Publisher depthPub;

  /// \brief publisher to publish point cloud
  public: transport::Node::Publisher pointPub;

  /// \brief true if Load() has been called and was successful
  public: bool initialized = false;

  /// \brief Rendering camera
  public: ignition::rendering::CameraPtr camera;

  /// \brief Rendering camera
  public: ignition::rendering::DepthCameraPtr depthCamera;

  /// \brief Depth data buffer.
  public: float *depthBuffer = nullptr;

  /// \brief Pointer to an image to be published
  public: ignition::rendering::Image image;

  /// \brief Connection from depth camera with a new image
  public: ignition::common::ConnectionPtr connection;

  /// \brief Connection to the Manager's scene change event.
  public: ignition::common::ConnectionPtr sceneChangeConnection;

  /// \brief Just a mutex for thread safety
  public: std::mutex mutex;

  /// \brief SDF Sensor DOM object.
  public: sdf::Sensor sdfSensor;

  /// \brief The point cloud message.
  public: msgs::PointCloudPacked pointMsg;

  /// \brief Helper class that can fill a msgs::PointCloudPacked
  /// image and depth data.
  public: DepthImage2Points depth2Points;
};

using namespace ignition;
using namespace sensors;

//////////////////////////////////////////////////
RgbdCameraSensor::RgbdCameraSensor()
  : dataPtr(new RgbdCameraSensorPrivate())
{
}

//////////////////////////////////////////////////
RgbdCameraSensor::~RgbdCameraSensor()
{
  this->dataPtr->connection.reset();
  if (this->dataPtr->depthBuffer)
    delete [] this->dataPtr->depthBuffer;
}

//////////////////////////////////////////////////
bool RgbdCameraSensor::Init()
{
  return this->Sensor::Init();
}

//////////////////////////////////////////////////
bool RgbdCameraSensor::Load(const sdf::Sensor &_sdf)
{
  std::lock_guard<std::mutex> lock(this->dataPtr->mutex);

  if (!Sensor::Load(_sdf))
  {
    return false;
  }

  // Check if this is the right type
  if (_sdf.Type() != sdf::SensorType::RGBD_CAMERA)
  {
    ignerr << "Attempting to a load a RGBD Camera sensor, but received "
      << "a " << _sdf.TypeStr() << std::endl;
  }

  if (_sdf.CameraSensor() == nullptr)
  {
    ignerr << "Attempting to a load an RGBD Camera sensor, but received "
      << "a null sensor." << std::endl;
    return false;
  }

  this->dataPtr->sdfSensor = _sdf;

  // Create the 2d image publisher
  this->dataPtr->imagePub =
      this->dataPtr->node.Advertise<ignition::msgs::Image>(
          this->Topic() + "/image");
  if (!this->dataPtr->imagePub)
    return false;

  // Create the depth image publisher
  this->dataPtr->depthPub =
      this->dataPtr->node.Advertise<ignition::msgs::Image>(
          this->Topic() + "/depth_image");
  if (!this->dataPtr->depthPub)
    return false;

  // Create the point cloud publisher
  this->dataPtr->pointPub =
      this->dataPtr->node.Advertise<ignition::msgs::PointCloudPacked>(
          this->Topic() + "/points");
  if (!this->dataPtr->pointPub)
    return false;

  if (!this->AdvertiseInfo(this->Topic() + "/camera_info"))
    return false;

  // Initialize the point message.
  // \todo(anyone) The true value in the following function call forces
  // the xyz and rgb fields to be aligned to memory boundaries. This is need
  // by ROS1: https://github.com/ros/common_msgs/pull/77. Ideally, memory
  // alignment should be configured.
  msgs::InitPointCloudPacked(this->dataPtr->pointMsg, this->Name(), true,
      {{"xyz", msgs::PointCloudPacked::Field::FLOAT32},
       {"rgb", msgs::PointCloudPacked::Field::FLOAT32}});

  if (this->Scene())
  {
    this->CreateCameras();
  }

  this->dataPtr->sceneChangeConnection =
      RenderingEvents::ConnectSceneChangeCallback(
      std::bind(&RgbdCameraSensor::SetScene, this, std::placeholders::_1));

  this->dataPtr->initialized = true;

  return true;
}

//////////////////////////////////////////////////
bool RgbdCameraSensor::CreateCameras()
{
  const sdf::Camera *cameraSdf = this->dataPtr->sdfSensor.CameraSensor();

  if (!cameraSdf)
  {
    ignerr << "Unable to access camera SDF element\n";
    return false;
  }

  this->PopulateInfo(cameraSdf);

  int width = cameraSdf->ImageWidth();
  int height = cameraSdf->ImageHeight();

  this->dataPtr->depthCamera =
      this->Scene()->CreateDepthCamera(this->Name() + "_depth");
  this->dataPtr->depthCamera->SetImageWidth(width);
  this->dataPtr->depthCamera->SetImageHeight(height);
  // TODO(anyone) Specify different clipping for each camera on SDF.
  this->dataPtr->depthCamera->SetNearClipPlane(cameraSdf->NearClip());
  this->dataPtr->depthCamera->SetFarClipPlane(cameraSdf->FarClip());

  this->AddSensor(this->dataPtr->depthCamera);

  this->dataPtr->camera = this->Scene()->CreateCamera(this->Name());
  this->dataPtr->camera->SetImageWidth(width);
  this->dataPtr->camera->SetImageHeight(height);
  this->dataPtr->camera->SetNearClipPlane(cameraSdf->NearClip());
  this->dataPtr->camera->SetFarClipPlane(cameraSdf->FarClip());

  this->AddSensor(this->dataPtr->camera);

  // \todo(nkoeng) these parameters via sdf
  this->dataPtr->depthCamera->SetAntiAliasing(2);
  this->dataPtr->camera->SetAntiAliasing(2);

  math::Angle angle = cameraSdf->HorizontalFov();
  // todo(anyone) verify that rgb pixels align with d for angles >90 degrees.
  if (angle < 0.01 || angle > IGN_PI * 2)
  {
    ignerr << "Invalid horizontal field of view [" << angle << "]\n";

    return false;
  }

  this->dataPtr->depthCamera->SetAspectRatio(static_cast<double>(width)/height);
  this->dataPtr->depthCamera->SetHFOV(angle);
  this->dataPtr->camera->SetAspectRatio(static_cast<double>(width)/height);
  this->dataPtr->camera->SetHFOV(angle);

  // Create depth texture when the camera is reconfigured from default values
  this->dataPtr->depthCamera->CreateDepthTexture();

  // \todo(nkoenig) Port Distortion class
  // This->dataPtr->distortion.reset(new Distortion());
  // This->dataPtr->distortion->Load(this->dataPtr->sdf->GetElement("distortion"));

  this->dataPtr->depthCamera->SetImageFormat(ignition::rendering::PF_FLOAT32_R);

  this->dataPtr->camera->SetImageFormat(ignition::rendering::PF_R8G8B8);
  this->dataPtr->image = this->dataPtr->camera->CreateImage();

  this->Scene()->RootVisual()->AddChild(this->dataPtr->depthCamera);
  this->Scene()->RootVisual()->AddChild(this->dataPtr->camera);

  this->dataPtr->connection = this->dataPtr->depthCamera->ConnectNewDepthFrame(
      std::bind(&RgbdCameraSensorPrivate::OnNewDepthFrame, this->dataPtr.get(),
        std::placeholders::_1, std::placeholders::_2, std::placeholders::_3,
        std::placeholders::_4, std::placeholders::_5));

  // Set the values of the point message based on the camera information.
  this->dataPtr->pointMsg.set_width(this->ImageWidth());
  this->dataPtr->pointMsg.set_height(this->ImageHeight());
  this->dataPtr->pointMsg.set_row_step(
      this->dataPtr->pointMsg.point_step() * this->ImageWidth());

  return true;
}

/////////////////////////////////////////////////
void RgbdCameraSensor::SetScene(ignition::rendering::ScenePtr _scene)
{
  std::lock_guard<std::mutex> lock(this->dataPtr->mutex);
  // APIs make it possible for the scene pointer to change
  if (this->Scene() != _scene)
  {
    // TODO(anyone) Remove cameras from current scene
    this->dataPtr->camera = nullptr;
    this->dataPtr->depthCamera = nullptr;
    RenderingSensor::SetScene(_scene);

    if (this->dataPtr->initialized)
      this->CreateCameras();
  }
}

/////////////////////////////////////////////////
void RgbdCameraSensorPrivate::OnNewDepthFrame(const float *_scan,
                    unsigned int _width, unsigned int _height,
                    unsigned int /*_channels*/,
                    const std::string &/*_format*/)
{
  std::lock_guard<std::mutex> lock(this->mutex);

  unsigned int depthSamples = _width * _height;
  unsigned int depthBufferSize = depthSamples * sizeof(float);

  if (!this->depthBuffer)
    this->depthBuffer = new float[depthSamples];

  memcpy(this->depthBuffer, _scan, depthBufferSize);

  for (unsigned int i = 0; i < depthSamples; ++i)
  {
    // Mask ranges outside of min/max to +/- inf, as per REP 117
    if (this->depthBuffer[i] >= this->sdfSensor.CameraSensor()->FarClip())
    {
      this->depthBuffer[i] = ignition::math::INF_D;
    }
    else if (this->depthBuffer[i] <= this->sdfSensor.CameraSensor()->NearClip())
    {
      this->depthBuffer[i] = -ignition::math::INF_D;
    }
  }
}

//////////////////////////////////////////////////
bool RgbdCameraSensor::Update(const ignition::common::Time &_now)
{
  IGN_PROFILE("RgbdCameraSensor::Update");
  if (!this->dataPtr->initialized)
  {
    ignerr << "Not initialized, update ignored.\n";
    return false;
  }

  if (!this->dataPtr->depthCamera || !this->dataPtr->camera)
  {
    ignerr << "Depth or image cameras don't exist.\n";
    return false;
  }

  // move the depth camera to the current pose
  // \todo(nkoenig) Ignition Gazebo attaches the rendering camera with
  // this->Name() to the appropriate model link. When physics updates the
  // link's pose, the visual is also moved. This in turn moves the
  // rendering camera. The problem is that the RGBD sensor has two cameras,
  // one with a name that equals 'this->Name()' and one with a name that
  // equal 'this->Name() + "_depth"'. In order to make the depth camera
  // move, we have to manually set the world pose of the depth camera to
  // match this->dataPtr->camera.
  //
  // It would be nice if the whole sensor + rendering + gazebo pipeline
  // could handle this use-case more elegantly.
  this->dataPtr->depthCamera->SetWorldPose(this->dataPtr->camera->WorldPose());

  unsigned int width = this->dataPtr->camera->ImageWidth();
  unsigned int height = this->dataPtr->camera->ImageHeight();

  // generate sensor data
  this->Render();

  // create and publish the 2d image message
  if (this->dataPtr->imagePub.HasConnections())
  {
    {
      IGN_PROFILE("RgbdCameraSensor::Update Copy image");
      this->dataPtr->camera->Copy(this->dataPtr->image);
    }
    unsigned char *data = this->dataPtr->image.Data<unsigned char>();

    ignition::msgs::Image msg;
    msg.set_width(width);
    msg.set_height(height);
    msg.set_step(width * rendering::PixelUtil::BytesPerPixel(
          this->dataPtr->camera->ImageFormat()));
    msg.set_pixel_format(ignition::common::Image::RGB_INT8);
    msg.set_pixel_format_type(msgs::PixelFormatType::RGB_INT8);
    msg.mutable_header()->mutable_stamp()->set_sec(_now.sec);
    msg.mutable_header()->mutable_stamp()->set_nsec(_now.nsec);
    auto frame = msg.mutable_header()->add_data();
    frame->set_key("frame_id");
    frame->add_value(this->Name());
    msg.set_data(data, this->dataPtr->camera->ImageMemorySize());

    // publish the image message
    {
      IGN_PROFILE("RgbdCameraSensor::Update Publish RGB image");
      this->dataPtr->imagePub.Publish(msg);
    }
  }

  // create and publish the depthmessage
  if (this->dataPtr->depthPub.HasConnections())
  {
    ignition::msgs::Image msg;
    msg.set_width(width);
    msg.set_height(height);
    msg.set_step(width * rendering::PixelUtil::BytesPerPixel(
          this->dataPtr->depthCamera->ImageFormat()));
    msg.set_pixel_format(ignition::common::Image::R_FLOAT32);
    msg.set_pixel_format_type(msgs::PixelFormatType::R_FLOAT32);
    msg.mutable_header()->mutable_stamp()->set_sec(_now.sec);
    msg.mutable_header()->mutable_stamp()->set_nsec(_now.nsec);
    auto frame = msg.mutable_header()->add_data();
    frame->set_key("frame_id");
    frame->add_value(this->Name());

    std::lock_guard<std::mutex> lock(this->dataPtr->mutex);
    msg.set_data(this->dataPtr->depthBuffer,
        this->dataPtr->depthCamera->ImageMemorySize());

    // publish
    {
      IGN_PROFILE("RgbdCameraSensor::Update Publish depth image");
      this->dataPtr->depthPub.Publish(msg);
    }
  }

  if (this->dataPtr->pointPub.HasConnections() && this->dataPtr->depthBuffer)
  {
    // Set the time stamp
    this->dataPtr->pointMsg.mutable_header()->mutable_stamp()->set_sec(
        _now.sec);
    this->dataPtr->pointMsg.mutable_header()->mutable_stamp()->set_nsec(
        _now.nsec);
    this->dataPtr->pointMsg.set_is_dense(true);

<<<<<<< HEAD
    this->dataPtr->depth2Points.FillMsg(this->dataPtr->pointMsg,
        this->dataPtr->depthCamera->HFOV(),
        this->dataPtr->image.Data<unsigned char>(),
        this->dataPtr->depthBuffer);
    this->dataPtr->pointPub.Publish(this->dataPtr->pointMsg);
=======
    this->dataPtr->FillPointCloudMsg();

    // publish
    {
      IGN_PROFILE("RgbdCameraSensor::Update Publish point cloud");
      this->dataPtr->pointPub.Publish(this->dataPtr->pointMsg);
    }
>>>>>>> 35967d3c
  }

  // publish the camera info message
  this->PublishInfo(_now);

  return true;
}

//////////////////////////////////////////////////
unsigned int RgbdCameraSensor::ImageWidth() const
{
  return this->dataPtr->depthCamera->ImageWidth();
}

//////////////////////////////////////////////////
unsigned int RgbdCameraSensor::ImageHeight() const
{
  return this->dataPtr->depthCamera->ImageHeight();
}

<<<<<<< HEAD
=======
//////////////////////////////////////////////////
void RgbdCameraSensorPrivate::FillPointCloudMsg()
{
  IGN_PROFILE("RgbdCameraSensorPrivate::FillPointCloudMsg");
  // Fill message. Logic borrowed from
  // https://github.com/ros-simulation/gazebo_ros_pkgs/blob/kinetic-devel/gazebo_plugins/src/gazebo_ros_depth_camera.cpp

  uint32_t width = this->pointMsg.width();
  uint32_t height = this->pointMsg.height();

  std::string *msgBuffer = this->pointMsg.mutable_data();
  msgBuffer->resize(this->pointMsg.row_step() * this->pointMsg.height());
  char *msgBufferIndex = msgBuffer->data();

  // For depth calculation from image
  double fl = width /
    (2.0 * std::tan(this->depthCamera->HFOV().Radian() / 2.0));

  // Image and depth buffers.
  unsigned char *imageData = this->image.Data<unsigned char>();

  // Iterate over scan and populate point cloud
  for (uint32_t j = 0; j < height; ++j)
  {
    float pAngle = 0.0;
    if (fl > 0 && height > 1)
      pAngle = std::atan2((height-j) - 0.5 * (height - 1), fl);

    for (uint32_t i = 0; i < width; ++i)
    {
      int fieldIndex = 0;

      // Current point depth
      float depth = this->depthBuffer[j * width + i];

      float yAngle = 0.0;
      if (fl > 0 && width > 1)
        yAngle = std::atan2(0.5 * (width - 1) - i, fl);

      *reinterpret_cast<float*>(msgBufferIndex +
          this->pointMsg.field(fieldIndex++).offset()) = depth;
      *reinterpret_cast<float*>(msgBufferIndex +
          this->pointMsg.field(fieldIndex++).offset()) =
        depth * std::tan(yAngle);
      *reinterpret_cast<float*>(msgBufferIndex +
          this->pointMsg.field(fieldIndex++).offset()) =
        depth * std::tan(pAngle);

      int imgIndex = i * 3 + j * width * 3;
      int fieldOffset = this->pointMsg.field(fieldIndex).offset();
      // Put image color data for each point, check endianess first.
      if (this->pointMsg.is_bigendian())
      {
        *(msgBufferIndex + fieldOffset + 0) = imageData[imgIndex + 0];
        *(msgBufferIndex + fieldOffset + 1) = imageData[imgIndex + 1];
        *(msgBufferIndex + fieldOffset + 2) = imageData[imgIndex + 2];
      }
      else
      {
        *(msgBufferIndex + fieldOffset + 0) = imageData[imgIndex + 2];
        *(msgBufferIndex + fieldOffset + 1) = imageData[imgIndex + 1];
        *(msgBufferIndex + fieldOffset + 2) = imageData[imgIndex + 0];
      }

      // Add any padding
      msgBufferIndex += this->pointMsg.point_step();
    }
  }
}
>>>>>>> 35967d3c
IGN_SENSORS_REGISTER_SENSOR(RgbdCameraSensor)<|MERGE_RESOLUTION|>--- conflicted
+++ resolved
@@ -419,21 +419,16 @@
         _now.nsec);
     this->dataPtr->pointMsg.set_is_dense(true);
 
-<<<<<<< HEAD
     this->dataPtr->depth2Points.FillMsg(this->dataPtr->pointMsg,
         this->dataPtr->depthCamera->HFOV(),
         this->dataPtr->image.Data<unsigned char>(),
         this->dataPtr->depthBuffer);
-    this->dataPtr->pointPub.Publish(this->dataPtr->pointMsg);
-=======
-    this->dataPtr->FillPointCloudMsg();
 
     // publish
     {
       IGN_PROFILE("RgbdCameraSensor::Update Publish point cloud");
       this->dataPtr->pointPub.Publish(this->dataPtr->pointMsg);
     }
->>>>>>> 35967d3c
   }
 
   // publish the camera info message
@@ -454,76 +449,4 @@
   return this->dataPtr->depthCamera->ImageHeight();
 }
 
-<<<<<<< HEAD
-=======
-//////////////////////////////////////////////////
-void RgbdCameraSensorPrivate::FillPointCloudMsg()
-{
-  IGN_PROFILE("RgbdCameraSensorPrivate::FillPointCloudMsg");
-  // Fill message. Logic borrowed from
-  // https://github.com/ros-simulation/gazebo_ros_pkgs/blob/kinetic-devel/gazebo_plugins/src/gazebo_ros_depth_camera.cpp
-
-  uint32_t width = this->pointMsg.width();
-  uint32_t height = this->pointMsg.height();
-
-  std::string *msgBuffer = this->pointMsg.mutable_data();
-  msgBuffer->resize(this->pointMsg.row_step() * this->pointMsg.height());
-  char *msgBufferIndex = msgBuffer->data();
-
-  // For depth calculation from image
-  double fl = width /
-    (2.0 * std::tan(this->depthCamera->HFOV().Radian() / 2.0));
-
-  // Image and depth buffers.
-  unsigned char *imageData = this->image.Data<unsigned char>();
-
-  // Iterate over scan and populate point cloud
-  for (uint32_t j = 0; j < height; ++j)
-  {
-    float pAngle = 0.0;
-    if (fl > 0 && height > 1)
-      pAngle = std::atan2((height-j) - 0.5 * (height - 1), fl);
-
-    for (uint32_t i = 0; i < width; ++i)
-    {
-      int fieldIndex = 0;
-
-      // Current point depth
-      float depth = this->depthBuffer[j * width + i];
-
-      float yAngle = 0.0;
-      if (fl > 0 && width > 1)
-        yAngle = std::atan2(0.5 * (width - 1) - i, fl);
-
-      *reinterpret_cast<float*>(msgBufferIndex +
-          this->pointMsg.field(fieldIndex++).offset()) = depth;
-      *reinterpret_cast<float*>(msgBufferIndex +
-          this->pointMsg.field(fieldIndex++).offset()) =
-        depth * std::tan(yAngle);
-      *reinterpret_cast<float*>(msgBufferIndex +
-          this->pointMsg.field(fieldIndex++).offset()) =
-        depth * std::tan(pAngle);
-
-      int imgIndex = i * 3 + j * width * 3;
-      int fieldOffset = this->pointMsg.field(fieldIndex).offset();
-      // Put image color data for each point, check endianess first.
-      if (this->pointMsg.is_bigendian())
-      {
-        *(msgBufferIndex + fieldOffset + 0) = imageData[imgIndex + 0];
-        *(msgBufferIndex + fieldOffset + 1) = imageData[imgIndex + 1];
-        *(msgBufferIndex + fieldOffset + 2) = imageData[imgIndex + 2];
-      }
-      else
-      {
-        *(msgBufferIndex + fieldOffset + 0) = imageData[imgIndex + 2];
-        *(msgBufferIndex + fieldOffset + 1) = imageData[imgIndex + 1];
-        *(msgBufferIndex + fieldOffset + 2) = imageData[imgIndex + 0];
-      }
-
-      // Add any padding
-      msgBufferIndex += this->pointMsg.point_step();
-    }
-  }
-}
->>>>>>> 35967d3c
 IGN_SENSORS_REGISTER_SENSOR(RgbdCameraSensor)