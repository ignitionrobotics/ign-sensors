/*
 * Copyright (C) 2018 Open Source Robotics Foundation
 *
 * Licensed under the Apache License, Version 2.0 (the "License");
 * you may not use this file except in compliance with the License.
 * You may obtain a copy of the License at
 *
 *     http://www.apache.org/licenses/LICENSE-2.0
 *
 * Unless required by applicable law or agreed to in writing, software
 * distributed under the License is distributed on an "AS IS" BASIS,
 * WITHOUT WARRANTIES OR CONDITIONS OF ANY KIND, either express or implied.
 * See the License for the specific language governing permissions and
 * limitations under the License.
 *
*/
#include <ignition/msgs/pointcloud_packed.pb.h>

#include <mutex>

#include <ignition/common/Console.hh>
#include <ignition/common/Image.hh>
#include <ignition/common/Profiler.hh>
#include <ignition/common/SystemPaths.hh>

#include <ignition/math/Angle.hh>
#include <ignition/math/Helpers.hh>

#include <ignition/transport/Node.hh>

#include "ignition/sensors/DepthCameraSensor.hh"
#include "ignition/sensors/Manager.hh"
#include "ignition/sensors/SensorFactory.hh"
#include "ignition/sensors/ImageGaussianNoiseModel.hh"
#include "ignition/sensors/ImageNoise.hh"
#include "ignition/sensors/RenderingEvents.hh"

#include "PointCloudUtil.hh"

// undefine near and far macros from windows.h
#ifdef _WIN32
  #undef near
  #undef far
#endif

/// \brief Private data for DepthCameraSensor
class ignition::sensors::DepthCameraSensorPrivate
{
  /// \brief Save an image
  /// \param[in] _data the image data to be saved
  /// \param[in] _width width of image in pixels
  /// \param[in] _height height of image in pixels
  /// \param[in] _format The format the data is in
  /// \return True if the image was saved successfully. False can mean
  /// that the path provided to the constructor does exist and creation
  /// of the path was not possible.
  /// \sa ImageSaver
  public: bool SaveImage(const float *_data, unsigned int _width,
    unsigned int _height, ignition::common::Image::PixelFormatType _format);

  /// \brief Helper function to convert depth data to depth image
  /// \param[in] _data depth data
  /// \param[out] _imageBuffer resulting depth image data
  /// \param[in] _width width of image
  /// \param[in] _height height of image
  public: bool ConvertDepthToImage(const float *_data,
    unsigned char *_imageBuffer, unsigned int _width, unsigned int _height);

  /// \brief node to create publisher
  public: transport::Node node;

  /// \brief publisher to publish images
  public: transport::Node::Publisher pub;

  /// \brief true if Load() has been called and was successful
  public: bool initialized = false;

    /// \brief Rendering camera
  public: ignition::rendering::DepthCameraPtr depthCamera;

  /// \brief Depth data buffer.
  public: float *depthBuffer = nullptr;

  /// \brief point cloud data buffer.
  public: float *pointCloudBuffer = nullptr;

  /// \brief xyz data buffer.
  public: float *xyzBuffer = nullptr;

  /// \brief Near clip distance.
  public: float near = 0.0;

  /// \brief Pointer to an image to be published
  public: ignition::rendering::Image image;

  /// \brief Noise added to sensor data
  public: std::map<SensorNoiseType, NoisePtr> noises;

  /// \brief Event that is used to trigger callbacks when a new image
  /// is generated
  public: ignition::common::EventT<
          void(const ignition::msgs::Image &)> imageEvent;

  /// \brief Connection from depth camera with new depth data
  public: ignition::common::ConnectionPtr depthConnection;

  /// \brief Connection from depth camera with new point cloud data
  public: ignition::common::ConnectionPtr pointCloudConnection;

  /// \brief Connection to the Manager's scene change event.
  public: ignition::common::ConnectionPtr sceneChangeConnection;

  /// \brief Just a mutex for thread safety
  public: std::mutex mutex;

  /// \brief True to save images
  public: bool saveImage = false;

  /// \brief path directory to where images are saved
  public: std::string saveImagePath = "./";

  /// \prefix of an image name
  public: std::string saveImagePrefix = "./";

  /// \brief counter used to set the image filename
  public: std::uint64_t saveImageCounter = 0;

  /// \brief SDF Sensor DOM object.
  public: sdf::Sensor sdfSensor;

  /// \brief The point cloud message.
  public: msgs::PointCloudPacked pointMsg;

  /// \brief Helper class that can fill a msgs::PointCloudPacked
  /// image and depth data.
  public: PointCloudUtil pointsUtil;

  /// \brief publisher to publish point cloud
  public: transport::Node::Publisher pointPub;
};

using namespace ignition;
using namespace sensors;

//////////////////////////////////////////////////
bool DepthCameraSensorPrivate::ConvertDepthToImage(
    const float *_data,
    unsigned char *_imageBuffer,
    unsigned int _width, unsigned int _height)
{
  float maxDepth = 0;
  for (unsigned int i = 0; i < _height * _width; ++i)
  {
    if (_data[i] > maxDepth && !std::isinf(_data[i]))
    {
      maxDepth = _data[i];
    }
  }
  double factor = 255 / maxDepth;
  for (unsigned int j = 0; j < _height * _width; ++j)
  {
    unsigned char d = 255 - (_data[j] * factor);
    _imageBuffer[j * 3] = d;
    _imageBuffer[j * 3 + 1] = d;
    _imageBuffer[j * 3 + 2] = d;
  }
  return true;
}

//////////////////////////////////////////////////
bool DepthCameraSensorPrivate::SaveImage(const float *_data,
    unsigned int _width, unsigned int _height,
    ignition::common::Image::PixelFormatType /*_format*/)
{
  // Attempt to create the directory if it doesn't exist
  if (!ignition::common::isDirectory(this->saveImagePath))
  {
    if (!ignition::common::createDirectories(this->saveImagePath))
      return false;
  }

  if (_width == 0 || _height == 0)
    return false;

  ignition::common::Image localImage;

  unsigned int depthSamples = _width * _height;
  unsigned int depthBufferSize = depthSamples * 3;

  unsigned char * imgDepthBuffer = new unsigned char[depthBufferSize];

  this->ConvertDepthToImage(_data, imgDepthBuffer, _width, _height);

  std::string filename = this->saveImagePrefix +
                         std::to_string(this->saveImageCounter) + ".png";
  ++this->saveImageCounter;

  localImage.SetFromData(imgDepthBuffer, _width, _height,
      common::Image::RGB_INT8);
  localImage.SavePNG(
      ignition::common::joinPaths(this->saveImagePath, filename));

  delete[] imgDepthBuffer;
  return true;
}

//////////////////////////////////////////////////
DepthCameraSensor::DepthCameraSensor()
  : CameraSensor(), dataPtr(new DepthCameraSensorPrivate())
{
}

//////////////////////////////////////////////////
DepthCameraSensor::~DepthCameraSensor()
{
  this->dataPtr->depthConnection.reset();
  this->dataPtr->pointCloudConnection.reset();
  if (this->dataPtr->depthBuffer)
    delete [] this->dataPtr->depthBuffer;
  if (this->dataPtr->pointCloudBuffer)
    delete [] this->dataPtr->pointCloudBuffer;
  if (this->dataPtr->xyzBuffer)
    delete [] this->dataPtr->xyzBuffer;
}

//////////////////////////////////////////////////
bool DepthCameraSensor::Init()
{
  return this->CameraSensor::Init();
}

//////////////////////////////////////////////////
bool DepthCameraSensor::Load(sdf::ElementPtr _sdf)
{
  sdf::Sensor sdfSensor;
  sdfSensor.Load(_sdf);
  return this->Load(sdfSensor);
}

//////////////////////////////////////////////////
bool DepthCameraSensor::Load(const sdf::Sensor &_sdf)
{
  std::lock_guard<std::mutex> lock(this->dataPtr->mutex);

  if (!Sensor::Load(_sdf))
  {
    return false;
  }

  // Check if this is the right type
  if (_sdf.Type() != sdf::SensorType::DEPTH_CAMERA)
  {
    ignerr << "Attempting to a load a Depth Camera sensor, but received "
      << "a " << _sdf.TypeStr() << std::endl;
  }

  if (_sdf.CameraSensor() == nullptr)
  {
    ignerr << "Attempting to a load a Depth Camera sensor, but received "
      << "a null sensor." << std::endl;
    return false;
  }

  this->dataPtr->sdfSensor = _sdf;

  this->dataPtr->pub =
      this->dataPtr->node.Advertise<ignition::msgs::Image>(
          this->Topic());
  if (!this->dataPtr->pub)
  {
    ignerr << "Unable to create publisher on topic["
      << this->Topic() << "].\n";
    return false;
  }

  if (!this->AdvertiseInfo())
    return false;

  // Create the point cloud publisher
  this->dataPtr->pointPub =
      this->dataPtr->node.Advertise<ignition::msgs::PointCloudPacked>(
          this->Topic() + "/points");
  if (!this->dataPtr->pointPub)
  {
    ignerr << "Unable to create publisher on topic["
      << this->Topic() + "/points" << "].\n";
    return false;
  }

  // Initialize the point message.
  // \todo(anyone) The true value in the following function call forces
  // the xyz and rgb fields to be aligned to memory boundaries. This is need
  // by ROS1: https://github.com/ros/common_msgs/pull/77. Ideally, memory
  // alignment should be configured.
  msgs::InitPointCloudPacked(this->dataPtr->pointMsg, this->Name(), true,
      {{"xyz", msgs::PointCloudPacked::Field::FLOAT32},
       {"rgb", msgs::PointCloudPacked::Field::FLOAT32}});

  if (this->Scene())
  {
    this->CreateCamera();
  }

  this->dataPtr->sceneChangeConnection =
      RenderingEvents::ConnectSceneChangeCallback(
      std::bind(&DepthCameraSensor::SetScene, this, std::placeholders::_1));

  this->dataPtr->initialized = true;

  return true;
}

//////////////////////////////////////////////////
bool DepthCameraSensor::CreateCamera()
{
  const sdf::Camera *cameraSdf = this->dataPtr->sdfSensor.CameraSensor();

  if (!cameraSdf)
  {
    ignerr << "Unable to access camera SDF element\n";
    return false;
  }

  int width = cameraSdf->ImageWidth();
  int height = cameraSdf->ImageHeight();

  double far = cameraSdf->FarClip();
  double near = cameraSdf->NearClip();

  this->PopulateInfo(cameraSdf);

  this->dataPtr->depthCamera = this->Scene()->CreateDepthCamera(
      this->Name());
  this->dataPtr->depthCamera->SetImageWidth(width);
  this->dataPtr->depthCamera->SetImageHeight(height);
  this->dataPtr->depthCamera->SetNearClipPlane(near);
  this->dataPtr->depthCamera->SetFarClipPlane(far);

  this->AddSensor(this->dataPtr->depthCamera);

  const std::map<SensorNoiseType, sdf::Noise> noises = {
    {CAMERA_NOISE, cameraSdf->ImageNoise()},
  };

  for (const auto & [noiseType, noiseSdf] : noises)
  {
    // Add gaussian noise to camera sensor
    if (noiseSdf.Type() == sdf::NoiseType::GAUSSIAN)
    {
      this->dataPtr->noises[noiseType] =
        ImageNoiseFactory::NewNoiseModel(noiseSdf, "depth");

      std::dynamic_pointer_cast<ImageGaussianNoiseModel>(
           this->dataPtr->noises[noiseType])->SetCamera(
             this->dataPtr->depthCamera);
    }
    else if (noiseSdf.Type() != sdf::NoiseType::NONE)
    {
      ignwarn << "The depth camera sensor only supports Gaussian noise. "
       << "The supplied noise type[" << static_cast<int>(noiseSdf.Type())
       << "] is not supported." << std::endl;
    }
  }

  // Near clip plane not set because we need to be able to detect occlusion
  // from objects before near clip plane
  this->dataPtr->near = near;

  // \todo(nkoeng) these parameters via sdf
  this->dataPtr->depthCamera->SetAntiAliasing(2);

  math::Angle angle = cameraSdf->HorizontalFov();
  if (angle < 0.01 || angle > IGN_PI*2)
  {
    ignerr << "Invalid horizontal field of view [" << angle << "]\n";

    return false;
  }
  this->dataPtr->depthCamera->SetAspectRatio(static_cast<double>(width)/height);
  this->dataPtr->depthCamera->SetHFOV(angle);

  // Create depth texture when the camera is reconfigured from default values
  this->dataPtr->depthCamera->CreateDepthTexture();

  // \todo(nkoenig) Port Distortion class
  // This->dataPtr->distortion.reset(new Distortion());
  // This->dataPtr->distortion->Load(this->sdf->GetElement("distortion"));

  this->Scene()->RootVisual()->AddChild(this->dataPtr->depthCamera);

  // Create the directory to store frames
  if (cameraSdf->SaveFrames())
  {
    this->dataPtr->saveImagePath = cameraSdf->SaveFramesPath();
    this->dataPtr->saveImagePrefix = this->Name() + "_";
    this->dataPtr->saveImage = true;
  }

  this->dataPtr->depthConnection =
      this->dataPtr->depthCamera->ConnectNewDepthFrame(
      std::bind(&DepthCameraSensor::OnNewDepthFrame, this,
        std::placeholders::_1, std::placeholders::_2, std::placeholders::_3,
        std::placeholders::_4, std::placeholders::_5));

  this->dataPtr->pointCloudConnection =
      this->dataPtr->depthCamera->ConnectNewRgbPointCloud(
      std::bind(&DepthCameraSensor::OnNewRgbPointCloud, this,
        std::placeholders::_1, std::placeholders::_2, std::placeholders::_3,
        std::placeholders::_4, std::placeholders::_5));

  // Set the values of the point message based on the camera information.
  this->dataPtr->pointMsg.set_width(this->ImageWidth());
  this->dataPtr->pointMsg.set_height(this->ImageHeight());
  this->dataPtr->pointMsg.set_row_step(
      this->dataPtr->pointMsg.point_step() * this->ImageWidth());

  return true;
}

/////////////////////////////////////////////////
void DepthCameraSensor::OnNewDepthFrame(const float *_scan,
                    unsigned int _width, unsigned int _height,
                    unsigned int /*_channels*/,
                    const std::string &_format)
{
  std::lock_guard<std::mutex> lock(this->dataPtr->mutex);

  unsigned int depthSamples = _width * _height;
  unsigned int depthBufferSize = depthSamples * sizeof(float);

  ignition::common::Image::PixelFormatType format =
    ignition::common::Image::ConvertPixelFormat(_format);

  if (!this->dataPtr->depthBuffer)
    this->dataPtr->depthBuffer = new float[depthSamples];

  memcpy(this->dataPtr->depthBuffer, _scan, depthBufferSize);

  // Save image
  if (this->dataPtr->saveImage)
  {
    this->dataPtr->SaveImage(_scan, _width, _height,
        format);
  }
}

/////////////////////////////////////////////////
void DepthCameraSensor::OnNewRgbPointCloud(const float *_scan,
                    unsigned int _width, unsigned int _height,
                    unsigned int _channels,
                    const std::string &/*_format*/)
{
  std::lock_guard<std::mutex> lock(this->dataPtr->mutex);

  unsigned int pointCloudSamples = _width * _height;
  unsigned int pointCloudBufferSize = pointCloudSamples * _channels *
      sizeof(float);

  if (!this->dataPtr->pointCloudBuffer)
    this->dataPtr->pointCloudBuffer = new float[pointCloudSamples * _channels];

  memcpy(this->dataPtr->pointCloudBuffer, _scan, pointCloudBufferSize);
}

/////////////////////////////////////////////////
ignition::rendering::DepthCameraPtr DepthCameraSensor::DepthCamera()
{
  return this->dataPtr->depthCamera;
}

/////////////////////////////////////////////////
ignition::common::ConnectionPtr DepthCameraSensor::ConnectImageCallback(
    std::function<void(const ignition::msgs::Image &)> _callback)
{
  return this->dataPtr->imageEvent.Connect(_callback);
}

/////////////////////////////////////////////////
void DepthCameraSensor::SetScene(ignition::rendering::ScenePtr _scene)
{
  std::lock_guard<std::mutex> lock(this->dataPtr->mutex);
  // APIs make it possible for the scene pointer to change
  if (this->Scene() != _scene)
  {
    // TODO(anyone) Remove camera from scene
    this->dataPtr->depthCamera = nullptr;
    RenderingSensor::SetScene(_scene);

    if (this->dataPtr->initialized)
      this->CreateCamera();
  }
}

//////////////////////////////////////////////////
bool DepthCameraSensor::Update(const ignition::common::Time &_now)
{
  IGN_PROFILE("DepthCameraSensor::Update");
  if (!this->dataPtr->initialized)
  {
    ignerr << "Not initialized, update ignored.\n";
    return false;
  }

  if (!this->dataPtr->depthCamera)
  {
    ignerr << "Camera doesn't exist.\n";
    return false;
  }

  // generate sensor data
  this->Render();

  unsigned int width = this->dataPtr->depthCamera->ImageWidth();
  unsigned int height = this->dataPtr->depthCamera->ImageHeight();

  auto msgsFormat = msgs::PixelFormatType::R_FLOAT32;

  // create message
  ignition::msgs::Image msg;
  msg.set_width(width);
  msg.set_height(height);
  msg.set_step(width * rendering::PixelUtil::BytesPerPixel(
               rendering::PF_FLOAT32_R));
<<<<<<< HEAD
=======
  // TODO(anyone) Deprecated in ign-msgs4, will be removed on ign-msgs5
  // in favor of set_pixel_format_type.
#pragma GCC diagnostic push
#pragma GCC diagnostic ignored "-Wdeprecated-declarations"
  msg.set_pixel_format(commonFormat);
#pragma GCC diagnostic pop
>>>>>>> ef54c7af
  msg.set_pixel_format_type(msgsFormat);
  msg.mutable_header()->mutable_stamp()->set_sec(_now.sec);
  msg.mutable_header()->mutable_stamp()->set_nsec(_now.nsec);
  auto frame = msg.mutable_header()->add_data();
  frame->set_key("frame_id");
  frame->add_value(this->Name());

  std::lock_guard<std::mutex> lock(this->dataPtr->mutex);
  msg.set_data(this->dataPtr->depthBuffer,
      rendering::PixelUtil::MemorySize(rendering::PF_FLOAT32_R,
      width, height));

  // publish
  this->AddSequence(msg.mutable_header(), "default");
  this->dataPtr->pub.Publish(msg);

  // publish the camera info message
  this->PublishInfo(_now);

  // Trigger callbacks.
  try
  {
    this->dataPtr->imageEvent(msg);
  }
  catch(...)
  {
    ignerr << "Exception thrown in an image callback.\n";
  }

  if (this->dataPtr->pointPub.HasConnections() &&
      this->dataPtr->pointCloudBuffer)
  {
    // Set the time stamp
    this->dataPtr->pointMsg.mutable_header()->mutable_stamp()->set_sec(
        _now.sec);
    this->dataPtr->pointMsg.mutable_header()->mutable_stamp()->set_nsec(
        _now.nsec);
    this->dataPtr->pointMsg.set_is_dense(true);

    if (!this->dataPtr->xyzBuffer)
      this->dataPtr->xyzBuffer = new float[width*height*3];

    if (this->dataPtr->image.Width() != width
        || this->dataPtr->image.Height() != height)
    {
      this->dataPtr->image =
          rendering::Image(width, height, rendering::PF_R8G8B8);
    }

    // extract image data from point cloud data
    this->dataPtr->pointsUtil.XYZFromPointCloud(
        this->dataPtr->xyzBuffer,
        this->dataPtr->pointCloudBuffer,
        width, height);

    // convert depth to grayscale rgb image
    this->dataPtr->ConvertDepthToImage(this->dataPtr->depthBuffer,
        this->dataPtr->image.Data<unsigned char>(), width, height);

    // fill the point cloud msg with data from xyz and rgb buffer
    this->dataPtr->pointsUtil.FillMsg(this->dataPtr->pointMsg,
        this->dataPtr->xyzBuffer,
        this->dataPtr->image.Data<unsigned char>());

    this->AddSequence(this->dataPtr->pointMsg.mutable_header(), "pointMsg");
    this->dataPtr->pointPub.Publish(this->dataPtr->pointMsg);
  }
  return true;
}

//////////////////////////////////////////////////
unsigned int DepthCameraSensor::ImageWidth() const
{
  return this->dataPtr->depthCamera->ImageWidth();
}

//////////////////////////////////////////////////
unsigned int DepthCameraSensor::ImageHeight() const
{
  return this->dataPtr->depthCamera->ImageHeight();
}

//////////////////////////////////////////////////
double DepthCameraSensor::FarClip() const
{
  return this->dataPtr->depthCamera->FarClipPlane();
}

//////////////////////////////////////////////////
double DepthCameraSensor::NearClip() const
{
  return this->dataPtr->near;
}

IGN_SENSORS_REGISTER_SENSOR(DepthCameraSensor)<|MERGE_RESOLUTION|>--- conflicted
+++ resolved
@@ -14,6 +14,7 @@
  * limitations under the License.
  *
 */
+
 #include <ignition/msgs/pointcloud_packed.pb.h>
 
 #include <mutex>
@@ -521,15 +522,6 @@
   msg.set_height(height);
   msg.set_step(width * rendering::PixelUtil::BytesPerPixel(
                rendering::PF_FLOAT32_R));
-<<<<<<< HEAD
-=======
-  // TODO(anyone) Deprecated in ign-msgs4, will be removed on ign-msgs5
-  // in favor of set_pixel_format_type.
-#pragma GCC diagnostic push
-#pragma GCC diagnostic ignored "-Wdeprecated-declarations"
-  msg.set_pixel_format(commonFormat);
-#pragma GCC diagnostic pop
->>>>>>> ef54c7af
   msg.set_pixel_format_type(msgsFormat);
   msg.mutable_header()->mutable_stamp()->set_sec(_now.sec);
   msg.mutable_header()->mutable_stamp()->set_nsec(_now.nsec);
